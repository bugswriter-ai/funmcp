--- conflicted
+++ resolved
@@ -2,10 +2,6 @@
 
 setsid uv run fastmcp run servers/old_image_reviver.py:mcp --transport http --port 9001 &
 setsid uv run fastmcp run servers/grayscale_server.py:mcp --transport http --port 9002 &
-<<<<<<< HEAD
-setsid uv run fastmcp run servers/upscaler.py:mcp --transport http --port 9003 &
+setsid uv run fastmcp run servers/ai-upscale.py:mcp --transport http --port 9003 &
 setsid uv run fastmcp run servers/audio_clone_server.py:mcp --transport http --port 9004 &
-setsid uv run fastmcp run servers/product_photoshoot_server.py:mcp --transport http --port 9005 &
-=======
-setsid uv run fastmcp run servers/ai-upscale.py:mcp --transport http --port 9003 &
->>>>>>> 078820a0
+setsid uv run fastmcp run servers/product_photoshoot_server.py:mcp --transport http --port 9005 &